<<<<<<< HEAD
This file is not conflict free! 
It is possible for it to have a merge conflict.
=======
This file could be conflict free! 
It's impossible for it to have a merge conflict?
>>>>>>> 2cc681ab
<|MERGE_RESOLUTION|>--- conflicted
+++ resolved
@@ -1,7 +1,2 @@
-<<<<<<< HEAD
-This file is not conflict free! 
-It is possible for it to have a merge conflict.
-=======
-This file could be conflict free! 
-It's impossible for it to have a merge conflict?
->>>>>>> 2cc681ab
+This file was conflict free! 
+It is possible for it to have a merge conflict.